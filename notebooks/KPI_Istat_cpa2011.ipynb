--- conflicted
+++ resolved
@@ -43,12 +43,8 @@
     "if nb_dir not in sys.path:\n",
     "    sys.path.append(nb_dir)\n",
     "\n",
-<<<<<<< HEAD
-    "from references import common_cfg"
-=======
-    "from references import commonCfg\n",
+    "from references import common_cfg\n",
     "from references import istat_kpi"
->>>>>>> ac66e899
    ]
   },
   {
@@ -86,28 +82,18 @@
    "metadata": {},
    "outputs": [],
    "source": [
-<<<<<<< HEAD
-    "quartiereData = istatData.groupby(common_cfg.IdQuartiereColName).sum()\n",
-    "quartiereData"
-=======
-    "quartiereData = istatData.groupby([commonCfg.IdQuartiereColName,istatData.quartiere]).sum()\n",
+    "quartiereData = istatData.groupby([common_cfg.IdQuartiereColName,istatData.quartiere]).sum()\n",
     "quartiereData.head()"
->>>>>>> ac66e899
-   ]
-  },
-  {
-   "cell_type": "code",
-   "execution_count": null,
-   "metadata": {},
-   "outputs": [],
-   "source": [
-<<<<<<< HEAD
-    "metaData = common_cfg.get_istat_metadata()\n",
-    "metaData"
-=======
-    "metaData = commonCfg.get_istat_metadata()\n",
-    "metaData.head()"
->>>>>>> ac66e899
+   ]
+  },
+  {
+   "cell_type": "code",
+   "execution_count": null,
+   "metadata": {},
+   "outputs": [],
+   "source": [
+   "metaData = common_cfg.get_istat_metadata()\n",
+   "metaData.head()"
    ]
   },
   {
